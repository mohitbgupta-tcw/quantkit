--- conflicted
+++ resolved
@@ -9,11 +9,8 @@
 ### Added
 - Simple and Rolling Cumulative Sum
 - Stop-Loss Logic: High-to-Low, Buy-to-Low
-<<<<<<< HEAD
 - Add Factor Datasource
-=======
 - Add MSCI Issuerid to final df 
->>>>>>> db81f947
 ### Fixed
 ### Changed
 - Rename testing file to test_mathstats
