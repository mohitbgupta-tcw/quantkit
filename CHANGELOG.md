# Changelog

All notable changes to this project will be documented in this file.

The format is based on [Keep a Changelog](https://keepachangelog.com/en/1.0.0/),
and this project adheres to [Semantic Versioning](https://semver.org/spec/v2.0.0.html).


## [Unreleased]
### Added
### Fixed
### Changed
### Removed


## [1.2.0] - 2023-09-29
### Added
- PDF page for Equity MSCI
### Fixed
### Changed
- Portfolio Data comes from Snowflake table
- Use Portfolio Datasource to create security and company objects
### Removed
- security datasource

## [1.1.1] - 2023-09-21
### Added
- Pick-All strategy
- OLS linear regression calculation 
- ridge regression calculation 
- test folder for mathstats
- overwrite history function for Snowflake
- handyman function for unadjusted scores

### Fixed

### Changed
- allow quandl pull without ticker list
- add MSCI CCC screen for Sovereigns

### Removed



## [1.1.0] - 2023-09-12
### Added
- asset allocation folder including:
    - weighting scheme calculators (equal weight, market weight, MVO, min variance, risk parity)
    - return and risk calculator (cumprod, EWMA, simple, log)
    - strategies (simple momentum)
- mathstats folder including:
    - mean and covariance calcutor (simple, rolling, exponential)
    - optimizer
    - portfolio stats
    - cumprod
    - streaming base
    - time series calculation
- visualization function for asset allocation
- asset allocation runner

### Fixed
- bugs in pdf creator
- bugs in PAI
- fill na's by row of same security

### Changed
- all runners into seperate runner folder
- adding analyst adjustment for sovereigns
- enable flexible queries to load data from Snowflake


### Removed

## [1.0.1] - 2023-08-23

### Added
<<<<<<< HEAD
- load historical data through MSCI API
- run snowflake locally with python 3.10 environment
- Quandl handyman functionality
- FRED API and handyman functionality
- PDF creator visualization tool
- PAI calculation
=======
>>>>>>> 1d09fc7d

### Fixed

### Changed
<<<<<<< HEAD
- Static Q-Low, Q-High and median values on BCLASS and GICS level in transition calculation
- move iteration into loader
=======
>>>>>>> 1d09fc7d

### Removed

## [1.0.0] - 2023-08-09

### Added
- APIs to read data from various sources, such as excel, csv, json, MSCI, quandl, and snowflake
- handyman functions for easy use of functionality
- mathstats folder for mathematical calculations such as mean, median, covariance
- logic to iter over data and calculate risk framework output
- README, CONTRIBUTING, CHANGELOG files
- First push of quantkit

### Fixed

### Changed

### Removed
- original risk framework calculation 


## [0.0.1] - 2023-05-01

### Added
- original risk framework code
- pandas based approach to calculate risk metrics

### Fixed

### Changed

### Removed


[unreleased]: https://gitlab.com/tcw-group/quant-research/quantkit/-/compare/main...develop?from_project_id=46798372&straight=false
[1.2.0]: https://gitlab.com/tcw-group/quant-research/quantkit/-/releases/1.2.0
[1.1.1]: https://gitlab.com/tcw-group/quant-research/quantkit/-/releases/1.1.1
[1.1.0]: https://gitlab.com/tcw-group/quant-research/quantkit/-/releases/1.1.0
[1.0.1]: https://gitlab.com/tcw-group/quant-research/quantkit/-/releases/1.0.1
[1.0.0]: https://gitlab.com/tcw-group/quant-research/quantkit/-/releases/1.0.0
[0.0.1]: https://gitlab.com/tcw-group/quant-research/quantkit/-/releases/0.0.1<|MERGE_RESOLUTION|>--- conflicted
+++ resolved
@@ -74,24 +74,18 @@
 ## [1.0.1] - 2023-08-23
 
 ### Added
-<<<<<<< HEAD
 - load historical data through MSCI API
 - run snowflake locally with python 3.10 environment
 - Quandl handyman functionality
 - FRED API and handyman functionality
 - PDF creator visualization tool
 - PAI calculation
-=======
->>>>>>> 1d09fc7d
 
 ### Fixed
 
 ### Changed
-<<<<<<< HEAD
 - Static Q-Low, Q-High and median values on BCLASS and GICS level in transition calculation
 - move iteration into loader
-=======
->>>>>>> 1d09fc7d
 
 ### Removed
 
