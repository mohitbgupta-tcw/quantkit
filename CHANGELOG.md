# Changelog

All notable changes to this project will be documented in this file.

The format is based on [Keep a Changelog](https://keepachangelog.com/en/1.0.0/),
and this project adheres to [Semantic Versioning](https://semver.org/spec/v2.0.0.html).

## [Unreleased]

### Added
- load historical data through MSCI API
- run snowflake locally with python 3.10 environment
- Quandl handyman functionality
- FRED API and handyman functionality
<<<<<<< HEAD
- PDF creator visualization tool
=======
- PAI calculation
>>>>>>> d899408e

### Fixed

### Changed
- Static Q-Low, Q-High and median values on BCLASS and GICS level in transition calculation
- move iteration into loader

### Removed
- ml_azure branch
- median calculation for industries

## [1.0.0] - 2023-08-09

### Added
- APIs to read data from various sources, such as excel, csv, json, MSCI, quandl, and snowflake
- handyman functions for easy use of functionality
- mathstats folder for mathematical calculations such as mean, median, covariance
- logic to iter over data and calculate risk framework output
- README, CONTRIBUTING, CHANGELOG files
- First push of quantkit

### Fixed

### Changed

### Removed
- original risk framework calculation 


## [0.0.1] - 2023-05-01

### Added
- original risk framework code
- pandas based approach to calculate risk metrics

### Fixed

### Changed

### Removed


[unreleased]: https://gitlab.com/tcw-group/quant-research/quantkit/-/compare/main...develop?from_project_id=46798372&straight=false
[1.0.0]: https://gitlab.com/tcw-group/quant-research/quantkit/-/releases/1.0.0
[0.0.1]: https://gitlab.com/tcw-group/quant-research/quantkit/-/releases/0.0.1<|MERGE_RESOLUTION|>--- conflicted
+++ resolved
@@ -12,11 +12,8 @@
 - run snowflake locally with python 3.10 environment
 - Quandl handyman functionality
 - FRED API and handyman functionality
-<<<<<<< HEAD
 - PDF creator visualization tool
-=======
 - PAI calculation
->>>>>>> d899408e
 
 ### Fixed
 
