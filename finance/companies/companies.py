--- conflicted
+++ resolved
@@ -602,26 +602,7 @@
                             new_val = companies[parent].bloomberg_information[val]
                             self.bloomberg_information[val] = new_val
 
-<<<<<<< HEAD
                 break
-=======
-        # assign bloomberg data for missing values
-        for val in self.bloomberg_information:
-            if pd.isna(self.bloomberg_information[val]):
-                new_val = companies[parent].bloomberg_information[val]
-                self.bloomberg_information[val] = new_val
-
-    def replace_carbon_median(self) -> None:
-        """
-        For companies without 'Carbon Intensity (Scope 123)'
-        --> (CARBON_EMISSIONS_SCOPE123 / SALES_USD_RECENT) couldnt be calculuated
-        --> replace NA with company's industry median
-        """
-        if self.information["reiter"]:
-            self.information["Carbon Intensity (Scope 123)"] = self.information[
-                "Industry"
-            ].median
->>>>>>> 1d09fc7d
 
     def replace_unassigned_industry(
         self, high_threshold: float, industries: dict
