--- conflicted
+++ resolved
@@ -70,7 +70,6 @@
             if message:
                 logging.log(message)
             df = pd.DataFrame(response.json()["result"]["issuers"])
-<<<<<<< HEAD
             self.df = pd.concat([self.df, df], ignore_index=True)
 
     def load_historical(self, **kwargs) -> None:
@@ -142,7 +141,4 @@
 
         self.df = self.df.pivot(
             index=["Client_ID", "As_Of_Date"], columns="Factor", values="Value"
-        ).reset_index()
-=======
-            self.df = pd.concat([self.df, df], ignore_index=True)
->>>>>>> 1d09fc7d
+        ).reset_index()